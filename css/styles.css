/* 基础样式 */
:root {
  --primary-color: #667eea;
  --secondary-color: #764ba2;
  --accent-color: #a78bfa;
  --gradient-primary: linear-gradient(135deg, #667eea 0%, #764ba2 100%);
  --gradient-light: linear-gradient(135deg, #e0e7ff 0%, #f3e8ff 100%);
  --background-color: #fafbff;
  --card-bg-color: #ffffff;
  --background-hover: #f1f5f9;
  --text-color: #1e293b;
  --text-secondary: #475569;
  --text-tertiary: #94a3b8;
  --border-color: #e2e8f0;
  --border-accent: rgba(102, 126, 234, 0.2);
  --shadow-sm: 0 1px 3px rgba(102, 126, 234, 0.1);
  --shadow-md: 0 4px 15px rgba(102, 126, 234, 0.15);
  --shadow-lg: 0 8px 25px rgba(102, 126, 234, 0.2);
  --radius-sm: 8px;
  --radius-md: 12px;
  --transition: all 0.2s ease;
  --match-highlight: rgba(255, 215, 0, 0.08);
  --gold-color: #ffd700;
  --gold-dark: #d4af37;
  --gold-gradient: linear-gradient(135deg, #ffd700 0%, #d4af37 100%);
}

* {
  margin: 0;
  padding: 0;
  box-sizing: border-box;
}

body {
  font-family: 'Inter', -apple-system, BlinkMacSystemFont, 'Segoe UI', Roboto, Helvetica, Arial, sans-serif;
  background-color: var(--background-color);
  color: var(--text-color);
  line-height: 1.5;
  -webkit-font-smoothing: antialiased;
  -moz-osx-font-smoothing: grayscale;
}

a {
  color: var(--primary-color);
  text-decoration: none;
}

a:hover {
  text-decoration: underline;
}

button {
  cursor: pointer;
  border: none;
  background: none;
  font: inherit;
  color: inherit;
}

.button {
  display: inline-flex;
  align-items: center;
  justify-content: center;
  gap: 8px;
  padding: 8px 16px;
  border-radius: var(--radius-sm);
  font-weight: 500;
  transition: var(--transition);
  background-color: var(--background-hover);
}

.button:hover {
  background-color: var(--border-color);
}

.button.primary {
  background: var(--gradient-primary);
  color: white;
  box-shadow: var(--shadow-sm);
}

.button.primary:hover {
  box-shadow: var(--shadow-md);
  transform: translateY(-1px);
}

.icon-button {
  display: flex;
  align-items: center;
  justify-content: center;
  width: 36px;
  height: 36px;
  border-radius: 50%;
  transition: var(--transition);
  color: var(--primary-color);
}

.icon-button:hover {
  background-color: rgba(102, 126, 234, 0.1);
}

/* 视图控制按钮样式 */
.view-controls {
  display: flex;
  align-items: center;
  gap: 4px;
}

.view-icon {
  display: flex;
  align-items: center;
  justify-content: center;
  margin-right: 2px;
  color: var(--primary-color);
  font-size: 14px;
}

.view-controls .button {
  border: 1px solid var(--border-accent);
  background-color: rgba(102, 126, 234, 0.05);
  padding: 4px 10px;
  font-size: 13px;
}

.view-controls .button:hover {
  background-color: rgba(102, 126, 234, 0.1);
}

.view-controls .button.active {
  background-color: rgba(102, 126, 234, 0.15);
  border-color: var(--primary-color);
  color: var(--primary-color);
  font-weight: 500;
}

/* 布局容器 */
.app-container {
  display: flex;
  flex-direction: column;
  min-height: 100vh;
}

/* 页头 */
header {
  position: sticky;
  top: 0;
  z-index: 100;
  background-color: rgba(255, 255, 255, 0.8);
  backdrop-filter: blur(10px);
  -webkit-backdrop-filter: blur(10px);
  border-bottom: 1px solid var(--border-color);
}

.header-content {
  display: flex;
  justify-content: space-between;
  align-items: center;
  padding: 16px 24px;
  max-width: 1440px;
  margin: 0 auto;
  width: 100%;
}

.header-left {
  display: flex;
  align-items: center;
  gap: 16px;
}

.header-center {
  display: flex;
  align-items: center;
  justify-content: center;
  position: absolute;
  left: 50%;
  transform: translateX(-50%);
}

.site-logo {
  display: flex;
  align-items: center;
  gap: 10px;
  text-decoration: none !important;
  color: var(--text-color);
  transition: var(--transition);
}

.site-logo:hover {
  text-decoration: none;
  opacity: 0.9;
}

.logo-image {
  height: 36px;
  width: auto;
}

.site-title {
  font-size: 18px;
  font-weight: 600;
  background: var(--gradient-primary);
  -webkit-background-clip: text;
  -webkit-text-fill-color: transparent;
  background-clip: text;
}

.header-content h1 {
  font-size: 20px;
  font-weight: 600;
}

.github-button {
  display: flex;
  align-items: center;
  gap: 8px;
  padding: 8px 16px;
  border-radius: 24px;
  background: var(--gradient-primary);
  color: white;
  font-size: 14px;
  font-weight: 500;
  transition: var(--transition);
  text-decoration: none !important;
  box-shadow: var(--shadow-sm);
}

.github-button:hover {
  background: var(--gradient-primary);
  text-decoration: none !important;
  transform: translateY(-1px);
  color: white;
  box-shadow: var(--shadow-md);
}

.github-button svg {
  fill: white;
}

.github-text {
  font-weight: 500;
}

.github-stats {
  display: flex;
  gap: 6px;
}

.star-badge,
.fork-badge {
  display: flex;
  align-items: center;
  gap: 4px;
  background-color: rgba(255, 255, 255, 0.25);
  border-radius: 12px;
  padding: 4px 8px;
  font-size: 12px;
  font-weight: 600;
}

.star-badge svg {
  fill: white;
  filter: drop-shadow(0 0 2px rgba(255, 255, 255, 0.3));
}

.fork-badge svg {
  fill: white;
  filter: drop-shadow(0 0 2px rgba(255, 255, 255, 0.3));
}

.star-count,
.fork-count {
  color: white;
  font-weight: 600;
}

.header-controls {
  display: flex;
  align-items: center;
  gap: 20px;
}

.date-selector {
  display: flex;
  align-items: center;
  gap: 8px;
  border-radius: var(--radius-sm);
  padding: 2px;
}

.date-display {
  display: flex;
  align-items: center;
  gap: 4px;
  font-weight: 500;
  color: var(--text-color);
}

/* 类别导航栏 */
.category-nav {
  background-color: rgba(255, 255, 255, 0.8);
  backdrop-filter: blur(10px);
  -webkit-backdrop-filter: blur(10px);
  position: sticky;
  top: 70px;
  z-index: 10;
  display: flex;
  flex-direction: column;
  align-items: center; /* 居中显示 */
}

.category-nav::-webkit-scrollbar {
  display: none;
}

.category-label-container {
  display: flex;
  align-items: center;
  max-width: 1440px; /* 与main容器的max-width相同 */
  width: 100%;
  padding: 10px 24px 5px 24px; /* 减少上下内边距 */
  margin: 0 auto; /* 居中显示 */
  position: relative;
}

.category-nav-label, .keyword-nav-label {
  font-weight: 600;
  background: var(--gradient-primary);
  -webkit-background-clip: text;
  -webkit-text-fill-color: transparent;
  background-clip: text;
  margin-right: 8px; /* 减少右侧间距 */
  white-space: nowrap;
  min-width: 90px; /* 减少宽度从120px到90px */
  letter-spacing: 0.3px; /* 减少字母间距 */
  font-size: 14px; /* 减小字体大小 */
  text-transform: uppercase;
  opacity: 1; /* 增加不透明度 */
  position: relative;
  z-index: 1;
  padding-left: 3px; /* 减少左侧内边距 */
}

/* 删除装饰线的CSS规则 */
.category-nav-label::after, .keyword-nav-label::after {
  content: none; /* 移除装饰线 */
}

.category-scroll {
  display: flex;
  overflow-x: auto;
  gap: 10px;
  -ms-overflow-style: none;
  scrollbar-width: none;
  width: 100%;
  justify-content: flex-start; /* 改为左对齐 */
  flex-wrap: nowrap; /* 禁止换行 */
  white-space: nowrap; /* 确保内容不会换行 */
  /* 添加鼠标滚轮横向滚动支持 */
  overflow-y: hidden;
}

.keyword-scroll {
  display: flex;
  overflow-x: auto;
  gap: 10px;
  -ms-overflow-style: none;
  scrollbar-width: none;
  width: 100%;
  justify-content: flex-start; /* 改为左对齐 */
  flex-wrap: nowrap; /* 禁止换行 */
  white-space: nowrap; /* 确保内容不会换行 */
  /* 添加鼠标滚轮横向滚动支持 */
  overflow-y: hidden;
}

.keyword-scroll::-webkit-scrollbar {
  display: none;
}

.keyword-label-container {
  display: flex;
  align-items: center;
  max-width: 1440px; /* 与main容器的max-width相同 */
  width: 100%;
  padding: 10px 24px 5px 24px; /* 与category标签容器保持一致 */
  margin: 0 auto; /* 居中显示 */
  position: relative;
}

.category-button {
  display: inline-flex;
  align-items: center;
  justify-content: center;
  flex-shrink: 0;
  padding: 6px 12px;
  background-color: var(--background-hover);
  border-radius: 16px;
  font-size: 14px;
  font-weight: 500;
  color: var(--text-secondary);
  transition: var(--transition);
  white-space: nowrap;
  margin: 0 2px;
  box-shadow: 0 1px 2px rgba(0, 0, 0, 0.04);
}

.keyword-tag {
  display: inline-flex;
  align-items: center;
  justify-content: center;
  flex-shrink: 0;
  padding: 6px 12px;
  background-color: var(--background-hover);
  border-radius: 16px;
  font-size: 14px;
  font-weight: 500;
  color: var(--text-secondary);
  transition: var(--transition);
  white-space: nowrap;
  cursor: pointer;
  margin: 0 2px;
  box-shadow: 0 1px 2px rgba(0, 0, 0, 0.04);
}

.category-count {
  display: inline-flex;
  align-items: center;
  justify-content: center;
  margin-left: 6px;
  min-width: 20px;
  height: 20px;
  background-color: rgba(0, 0, 0, 0.05);
  border-radius: 10px;
  font-size: 12px;
  padding: 0 6px;
  transition: var(--transition);
}

.category-button:hover {
  background-color: var(--border-color);
  color: var(--text-color);
}

.keyword-tag:hover {
  background-color: var(--border-color);
  color: var(--text-color);
}

.category-button.active {
  background: var(--gradient-primary);
  color: white;
  box-shadow: var(--shadow-sm);
}

.keyword-tag.active {
  background: var(--gradient-primary);
  color: white;
  box-shadow: var(--shadow-sm);
}

.category-button.active .category-count {
  background-color: rgba(255, 255, 255, 0.3);
  color: #fff;
}

/* 标签动画效果 */
.keyword-tag.tag-appear,
.category-button.tag-appear {
  animation: tagAppear 0.3s ease;
}

.keyword-tag.tag-highlight,
.category-button.tag-highlight {
  animation: tagHighlight 1s ease;
}

@keyframes tagAppear {
  0% {
    opacity: 0;
    transform: translateY(10px);
  }
  100% {
    opacity: 1;
    transform: translateY(0);
  }
}

@keyframes tagHighlight {
  0% {
    transform: scale(1);
    box-shadow: 0 0 0 rgba(102, 126, 234, 0.4);
  }
  50% {
    transform: scale(1.05);
    box-shadow: 0 0 8px rgba(102, 126, 234, 0.6);
  }
  100% {
    transform: scale(1);
    box-shadow: 0 0 0 rgba(102, 126, 234, 0.4);
  }
}

/* 主要内容区域 */
main {
  flex: 1;
  padding: 0 24px 24px 24px; /* 修改上边距为0，保持左右下边距 */
  max-width: 1440px;
  margin: 0 auto;
  width: 100%;
}

/* 论文容器 - 网格视图 */
.paper-container {
  display: grid;
  grid-template-columns: repeat(auto-fill, minmax(350px, 1fr));
  gap: 30px;
  margin-top: 24px;
  align-items: flex-start;
}

/* 论文容器 - 列表视图 */
.paper-container.list-view {
  display: flex;
  flex-direction: column;
  gap: 20px;
}

/* 论文卡片 - 网格视图 */
.paper-card {
  background-color: var(--card-bg-color);
  border-radius: var(--radius-md);
  box-shadow: var(--shadow-sm);
  overflow: visible;
  transition: var(--transition);
  cursor: pointer;
  height: auto;
  min-height: 100%;
  display: flex;
  flex-direction: column;
  position: relative;
}

.paper-card:hover {
  box-shadow: var(--shadow-md);
  transform: translateY(-2px);
  background-color: var(--background-light);
}

.paper-card-header {
  padding: 16px;
  border-bottom: 1px solid var(--border-color);
}

.paper-card-title {
  font-size: 16px;
  font-weight: 600;
  margin-bottom: 12px;
  line-height: 1.5;
  overflow: visible;
}

.paper-card-authors {
  font-size: 14px;
  color: var(--text-secondary);
  margin-bottom: 12px;
  line-height: 1.4;
  overflow: visible;
}

.paper-card-categories {
  display: flex;
  flex-wrap: wrap;
  gap: 6px;
  margin-bottom: 6px;
}

.category-tag {
  font-size: 12px;
  padding: 2px 8px;
  border-radius: 12px;
  background-color: var(--background-hover);
  color: var(--text-secondary);
  border: 1px solid var(--border-accent);
}

.paper-card-body {
  padding: 20px;
  flex-grow: 1;
  display: flex;
  flex-direction: column;
}

.paper-card-summary {
  font-size: 14px;
  color: var(--text-secondary);
  line-height: 1.5;
  overflow: visible;
  margin-bottom: 20px;
  border-left: 3px solid var(--primary-color);
  padding-left: 12px;
  background-color: rgba(102, 126, 234, 0.05);
  padding: 12px;
  border-radius: 6px;
}

.paper-card-footer {
  margin-top: auto;
  display: flex;
  justify-content: space-between;
  align-items: center;
}

.paper-card-date {
  font-size: 12px;
  color: var(--text-tertiary);
}

.paper-card-link {
  font-size: 14px;
  color: var(--primary-color);
  font-weight: 500;
}

/* 论文卡片 - 列表视图 */
.list-view .paper-card {
  flex-direction: row;
  align-items: center;
  padding: 16px;
  gap: 20px;
}

.list-view .paper-card-header {
  padding: 0;
  border-bottom: none;
  flex: 1;
}

.list-view .paper-card-body {
  padding: 0;
  flex: 2;
}

.list-view .paper-card-footer {
  margin-top: 0;
  padding: 0;
  flex: 0 0 auto;
}

/* 论文详情模态框 */
.paper-modal {
  display: none;
  position: fixed;
  top: 0;
  left: 0;
  width: 100%;
  height: 100%;
  background-color: rgba(0, 0, 0, 0.5);
  z-index: 1000;
  overflow-y: auto;
  backdrop-filter: blur(5px);
  -webkit-backdrop-filter: blur(5px);
}

.paper-modal.active {
  display: flex;
  justify-content: center;
  align-items: flex-start;
}

.paper-modal-content {
  background-color: var(--card-bg-color);
  border-radius: var(--radius-md);
  box-shadow: var(--shadow-md);
  width: 90%;
  max-width: 800px;
  margin: 60px auto;
  max-height: calc(100vh - 120px);
  display: flex;
  flex-direction: column;
  animation: modalFadeIn 0.3s ease;
}

@keyframes modalFadeIn {
  from {
    opacity: 0;
    transform: translateY(20px);
  }
  to {
    opacity: 1;
    transform: translateY(0);
  }
}

.paper-modal-header {
  padding: 20px;
  border-bottom: 1px solid var(--border-color);
  display: flex;
  justify-content: space-between;
  align-items: center;
  position: relative;
}

.paper-modal-header h2 {
  font-size: 20px;
  font-weight: 600;
}

.paper-modal-body {
  padding: 20px;
  overflow-y: auto;
  flex: 1;
}

.paper-modal-body h3 {
  font-size: 18px;
  font-weight: 600;
  margin-bottom: 16px;
}

.paper-modal-body p {
  margin-bottom: 16px;
  line-height: 1.6;
}

.paper-modal-footer {
  display: flex;
<<<<<<< HEAD
  justify-content: space-between;
  align-items: center;
}

.paper-navigation {
  display: flex;
  flex-direction: column;
  align-items: flex-start;
  gap: 4px;
}

.navigation-hint {
  font-size: 12px;
  color: var(--text-tertiary);
  font-weight: 500;
}

.paper-position {
  font-size: 14px;
  color: var(--text-secondary);
  font-weight: 600;
=======
  justify-content: flex-end;
  gap: 8px;
  padding: 16px;
  border-top: 1px solid var(--border-color);
}

.paper-modal-footer .button.icon-button {
  width: 40px;
  height: 40px;
  padding: 8px;
  display: flex;
  align-items: center;
  justify-content: center;
  transition: all 0.2s ease;
  position: relative;
  border: none;
  background: none;
}

.paper-modal-footer .button.icon-button:not(.primary) {
  color: var(--text-primary);
}

.paper-modal-footer .button.icon-button:not(.primary):hover {
  color: var(--primary-color);
  transform: translateY(-1px);
}

/* Special styling for arXiv logo */
.paper-modal-footer #paperLink svg {
  width: 60px;
  height: 27px;
  margin: -2px -10px;
}

.paper-modal-footer .button.icon-button.primary {
  background: none;
}

.paper-modal-footer .button.icon-button.primary:hover {
  transform: translateY(-1px);
}

/* Tooltip styles */
.paper-modal-footer .button.icon-button::after {
  content: attr(title);
  position: absolute;
  bottom: 100%;
  left: 50%;
  transform: translateX(-50%);
  padding: 4px 8px;
  background-color: rgba(0, 0, 0, 0.8);
  color: white;
  font-size: 12px;
  border-radius: 4px;
  white-space: nowrap;
  opacity: 0;
  visibility: hidden;
  transition: all 0.2s ease;
  pointer-events: none;
  margin-bottom: 5px;
}

.paper-modal-footer .button.icon-button:hover::after {
  opacity: 1;
  visibility: visible;
>>>>>>> 11a51ea4
}

/* 日期选择器样式 */
.date-picker-modal {
  position: fixed;
  top: 0;
  left: 0;
  right: 0;
  bottom: 0;
  background-color: rgba(0, 0, 0, 0.5);
  display: flex;
  align-items: center;
  justify-content: center;
  z-index: 1000;
  opacity: 0;
  visibility: hidden;
  transition: var(--transition);
  backdrop-filter: blur(5px);
  -webkit-backdrop-filter: blur(5px);
  pointer-events: none;
}

.date-picker-modal.active {
  opacity: 1;
  visibility: visible;
  pointer-events: auto;
}

.date-picker-content {
  background-color: var(--card-bg-color);
  border-radius: var(--radius-md);
  box-shadow: 0 10px 25px rgba(0, 0, 0, 0.1);
  width: 100%;
  max-width: 360px;
  max-height: 90vh;
  overflow-y: auto;
  animation: modalFadeIn 0.3s ease forwards;
  padding: 24px;
  border: 1px solid rgba(0, 0, 0, 0.08);
}

.date-picker-header {
  display: flex;
  justify-content: space-between;
  align-items: center;
  padding: 16px 20px;
  border-bottom: 1px solid var(--border-color);
}

.date-picker-header h3 {
  font-size: 18px;
  font-weight: 600;
}

.date-picker-body {
  padding: 0;
}

.date-picker-title {
  font-size: 18px;
  font-weight: 600;
  margin: 0 0 16px 0;
  color: var(--primary-color);
  text-align: center;
}

.flatpickr-container {
  margin-bottom: 20px;
  width: 100%;
}

.flatpickr-container input {
  display: none;
}

/* Make flatpickr calendar take full width */
.flatpickr-calendar {
  width: 100% !important;
  max-width: 100% !important;
  padding: 0 !important;
  box-sizing: border-box !important;
  background: transparent !important;
  box-shadow: none !important;
  border: none !important;
}

.flatpickr-months {
  width: 100% !important;
  padding: 0;
  margin-bottom: 10px;
  background-color: transparent !important;
}

.flatpickr-month {
  background-color: transparent !important;
  color: var(--text-color) !important;
}

.flatpickr-current-month {
  padding: 0 !important;
  font-size: 18px !important;
  font-weight: 600 !important;
}

.flatpickr-monthDropdown-months {
  font-weight: 600 !important;
  color: var(--text-color) !important;
}

.flatpickr-prev-month, .flatpickr-next-month {
  padding: 5px !important;
  fill: var(--primary-color) !important;
  color: var(--primary-color) !important;
}

.flatpickr-prev-month:hover, .flatpickr-next-month:hover {
  background-color: rgba(0, 0, 0, 0.05) !important;
  border-radius: 50% !important;
}

.flatpickr-weekdays {
  width: 100% !important;
  background-color: transparent !important;
  margin-bottom: 5px;
}

.flatpickr-weekday {
  height: 28px;
  line-height: 28px;
  flex: 1;
  background-color: transparent !important;
  color: var(--text-secondary) !important;
  font-weight: 500 !important;
  font-size: 14px !important;
}

.flatpickr-days {
  width: 100% !important;
  display: flex !important;
  justify-content: center !important;
  background-color: transparent !important;
}

.dayContainer {
  width: 100% !important;
  min-width: 100% !important;
  max-width: 100% !important;
  display: flex !important;
  flex-wrap: wrap !important;
  justify-content: flex-start !important;
  padding: 0 !important;
}

.flatpickr-day {
  margin: 2px;
  height: 36px !important;
  line-height: 36px !important;
  border-radius: 50% !important;
  max-width: 36px !important;
  width: calc(100% / 7 - 4px) !important;
  flex: 0 0 calc(100% / 7 - 4px) !important;
  display: inline-flex !important;
  justify-content: center !important;
  align-items: center !important;
  box-sizing: border-box !important;
  font-weight: 400 !important;
  color: var(--text-color) !important;
  border: none !important;
}

.flatpickr-day.today {
  border: none !important;
  background-color: rgba(102, 126, 234, 0.1) !important;
  color: var(--primary-color) !important;
  font-weight: 600 !important;
}

.flatpickr-day.selected, 
.flatpickr-day.startRange, 
.flatpickr-day.endRange, 
.flatpickr-day.selected.inRange, 
.flatpickr-day.startRange.inRange, 
.flatpickr-day.endRange.inRange, 
.flatpickr-day.selected:focus, 
.flatpickr-day.startRange:focus, 
.flatpickr-day.endRange:focus, 
.flatpickr-day.selected:hover, 
.flatpickr-day.startRange:hover, 
.flatpickr-day.endRange:hover, 
.flatpickr-day.selected.prevMonthDay, 
.flatpickr-day.startRange.prevMonthDay, 
.flatpickr-day.endRange.prevMonthDay, 
.flatpickr-day.selected.nextMonthDay, 
.flatpickr-day.startRange.nextMonthDay, 
.flatpickr-day.endRange.nextMonthDay {
  background: var(--gradient-primary) !important;
  border-color: var(--primary-color) !important;
  color: white !important;
  font-weight: 600 !important;
  box-shadow: var(--shadow-sm) !important;
}

.flatpickr-day.inRange, 
.flatpickr-day.prevMonthDay.inRange, 
.flatpickr-day.nextMonthDay.inRange, 
.flatpickr-day.today.inRange, 
.flatpickr-day.prevMonthDay.today.inRange, 
.flatpickr-day.nextMonthDay.today.inRange {
  background: rgba(102, 126, 234, 0.15) !important;
  border-color: transparent !important;
  color: var(--text-color) !important;
  box-shadow: none !important;
}

.flatpickr-day:hover, 
.flatpickr-day.prevMonthDay:hover, 
.flatpickr-day.nextMonthDay:hover, 
.flatpickr-day:focus, 
.flatpickr-day.prevMonthDay:focus, 
.flatpickr-day.nextMonthDay:focus {
  background: rgba(0, 0, 0, 0.05) !important;
  border-color: transparent !important;
}

.flatpickr-day.flatpickr-disabled, 
.flatpickr-day.flatpickr-disabled:hover,
.flatpickr-day.prevMonthDay, 
.flatpickr-day.nextMonthDay, 
.flatpickr-day.notAllowed {
  color: rgba(57, 57, 57, 0.3) !important;
  background: transparent !important;
  cursor: not-allowed;
}

.date-range-selector {
  display: flex;
  align-items: center;
  justify-content: center;
  padding: 12px 0;
  border-top: 1px solid var(--border-color);
  background-color: rgba(0, 0, 0, 0.02);
  border-radius: 0 0 var(--radius-md) var(--radius-md);
  margin: 16px -24px -24px -24px;
}

.toggle-switch {
  position: relative;
  display: inline-block;
  width: 42px;
  height: 22px;
  margin: 0 10px;
}

.toggle-switch input {
  opacity: 0;
  width: 0;
  height: 0;
}

.toggle-slider {
  position: absolute;
  cursor: pointer;
  top: 0;
  left: 0;
  right: 0;
  bottom: 0;
  background-color: var(--border-color);
  transition: .3s;
  border-radius: 24px;
  box-shadow: inset 0 1px 3px rgba(0, 0, 0, 0.1);
}

.toggle-slider:before {
  position: absolute;
  content: "";
  height: 16px;
  width: 16px;
  left: 3px;
  top: 50%;
  transform: translateY(-50%);
  background-color: white;
  transition: .3s;
  border-radius: 50%;
  box-shadow: 0 1px 3px rgba(0, 0, 0, 0.15);
}

input:checked + .toggle-slider {
  background: var(--gradient-primary);
}

input:focus + .toggle-slider {
  box-shadow: inset 0 1px 3px rgba(0, 0, 0, 0.1), 0 0 0 2px rgba(102, 126, 234, 0.2);
}

input:checked + .toggle-slider:before {
  transform: translate(20px, -50%);
}

.toggle-label {
  font-size: 13px;
  font-weight: 500;
  color: var(--text-secondary);
  user-select: none;
  min-width: 40px;
  text-align: center;
}

@media (max-width: 768px) {
  .header-content {
    padding: 12px 16px;
  }
  
  .header-center {
    position: static;
    transform: none;
    margin-bottom: 8px;
  }
  
  .header-left {
    display: none;
  }
  
  .header-controls {
    margin-left: auto;
  }
  
  .category-scroll {
    padding: 8px 16px;
    max-width: 100%; /* 在移动端占满宽度 */
    justify-content: flex-start; /* 在移动端左对齐 */
    flex-wrap: nowrap; /* 确保不换行 */
  }
  
  .keyword-scroll {
    padding: 0 16px 8px;
    margin-top: -4px;
    gap: 6px;
    max-width: 100%; /* 在移动端占满宽度 */
    justify-content: flex-start; /* 在移动端左对齐 */
    flex-wrap: nowrap; /* 确保不换行 */
  }
  
  .category-button, .keyword-tag {
    padding: 4px 10px;
    font-size: 12px;
    border-radius: 14px;
    margin: 0 2px; /* 调整为水平边距 */
  }
  
  main {
    padding: 0 16px 16px 16px; /* 调整与类别/关键词区域保持一致 */
    padding-left: 10px;
  }
  
  .paper-container {
    padding: 0;
    margin-top: 16px;
  }
  
  .keyword-tag-container {
    margin: 6px 16px 0;
    padding: 8px 12px;
  }
  
  .keyword-tag-header {
    margin-bottom: 6px;
  }
  
  .keyword-tags {
    gap: 6px;
    min-height: 24px;
    padding: 4px;
  }
  
  .keyword-tags .keyword-tag {
    padding: 3px 8px;
    font-size: 12px;
    border-radius: 12px;
  }
  
  .list-view .paper-card {
    flex-direction: column;
  }
  
  .list-view .paper-card-header,
  .list-view .paper-card-body {
    width: 100%;
  }
  
  .paper-modal-content {
    width: 95%;
    max-height: 85vh;
  }
  
  .paper-sections {
    flex-direction: column;
  }
  
  .date-picker-content {
    width: 95%;
  }
}

/* 加载状态 */
.loading-container {
  display: flex;
  flex-direction: column;
  align-items: center;
  justify-content: center;
  padding: 40px;
  grid-column: 1 / -1;
}

.loading-spinner {
  width: 40px;
  height: 40px;
  border: 3px solid rgba(0, 0, 0, 0.1);
  border-radius: 50%;
  border-top-color: var(--primary-color);
  animation: spinner 1s linear infinite;
  margin-bottom: 16px;
}

@keyframes spinner {
  to {
    transform: rotate(360deg);
  }
}

/* 页脚 */
footer {
  background-color: #fff;
  border-top: 1px solid var(--border-color);
  padding: 24px;
  margin-top: auto;
}

.footer-content {
  max-width: 1440px;
  margin: 0 auto;
  text-align: center;
  color: var(--text-tertiary);
  font-size: 14px;
}

/* 添加对论文索引号和详情部分的样式 */
.paper-card-index {
  font-weight: 600;
  color: white;
  background: var(--gradient-primary);
  width: 28px;
  height: 28px;
  border-radius: 50%;
  display: flex;
  align-items: center;
  justify-content: center;
  font-size: 14px;
  box-shadow: 0 2px 4px rgba(102, 126, 234, 0.2);
  position: absolute;
  top: -10px;
  left: -10px;
  z-index: 5;
}

.paper-sections {
  margin-top: 16px;
  display: grid;
  grid-template-columns: repeat(auto-fit, minmax(300px, 1fr));
  gap: 16px;
}

.paper-section {
  background-color: rgba(102, 126, 234, 0.03);
  border-radius: var(--radius-sm);
  padding: 16px;
  border-left: 3px solid var(--primary-color);
}

.paper-section h4 {
  margin-top: 0;
  margin-bottom: 8px;
  color: var(--primary-color);
  font-size: 16px;
}

.original-abstract {
  font-style: italic;
  border-left: 3px solid var(--border-color);
  padding-left: 16px;
  color: var(--text-secondary);
}

/* 在列表视图中调整索引显示 */
.list-view .paper-card-index {
  position: relative;
  top: auto;
  left: auto;
  margin-right: 12px;
  margin-top: auto;
  margin-bottom: auto;
}

/* 设置模态框样式 */
.settings-modal {
  position: fixed;
  top: 0;
  left: 0;
  width: 100%;
  height: 100%;
  background-color: rgba(15, 23, 42, 0.6);
  backdrop-filter: blur(4px);
  z-index: 1000;
  display: flex;
  justify-content: center;
  align-items: center;
  opacity: 0;
  visibility: hidden;
  transition: opacity 0.3s ease, visibility 0.3s ease;
}

.settings-modal.active {
  opacity: 1;
  visibility: visible;
}

.settings-modal-content {
  background-color: var(--card-bg-color);
  border-radius: var(--radius-md);
  width: 90%;
  max-width: 600px;
  max-height: 85vh;
  box-shadow: var(--shadow-lg);
  display: flex;
  flex-direction: column;
  transform: translateY(20px);
  transition: transform 0.3s cubic-bezier(0.34, 1.56, 0.64, 1);
  overflow: hidden;
}

.settings-modal.active .settings-modal-content {
  transform: translateY(0);
}

.settings-modal-header {
  display: flex;
  justify-content: space-between;
  align-items: center;
  padding: 20px 24px;
  border-bottom: 1px solid var(--border-color);
}

.settings-modal-header h2 {
  font-size: 20px;
  font-weight: 600;
  margin: 0;
  background: var(--gradient-primary);
  -webkit-background-clip: text;
  -webkit-text-fill-color: transparent;
  background-clip: text;
}

.settings-modal-body {
  padding: 24px;
  overflow-y: auto;
  max-height: calc(85vh - 140px);
}

.settings-section {
  margin-bottom: 28px;
}

.settings-section:last-child {
  margin-bottom: 0;
}

.settings-section h3 {
  font-size: 16px;
  font-weight: 600;
  margin-bottom: 16px;
  color: var(--text-color);
}

.settings-item {
  margin-bottom: 20px;
  display: flex;
  align-items: center;
  justify-content: space-between;
}

.settings-item:last-child {
  margin-bottom: 0;
}

.settings-item label {
  font-size: 14px;
  font-weight: 500;
  color: var(--text-secondary);
}

.settings-input {
  background-color: var(--background-color);
  border: 1px solid var(--border-color);
  border-radius: var(--radius-sm);
  padding: 8px 12px;
  font-size: 14px;
  color: var(--text-color);
  transition: var(--transition);
  width: 180px;
}

.settings-input:focus {
  border-color: var(--primary-color);
  outline: none;
  box-shadow: 0 0 0 2px rgba(102, 126, 234, 0.2);
}

.settings-modal-footer {
  display: flex;
  justify-content: flex-end;
  gap: 12px;
  padding: 16px 24px;
  border-top: 1px solid var(--border-color);
}

.tag-selector {
  display: flex;
  flex-direction: column;
  gap: 8px;
  width: 180px;
}

.selected-tags {
  display: flex;
  flex-wrap: wrap;
  gap: 8px;
  margin-bottom: 8px;
}

.selected-tags .category-tag {
  display: inline-flex;
  align-items: center;
  background-color: rgba(102, 126, 234, 0.1);
  color: var(--primary-color);
  border-radius: 16px;
  padding: 4px 12px;
  font-size: 12px;
  font-weight: 500;
  cursor: pointer;
  transition: var(--transition);
}

.selected-tags .category-tag:hover {
  background-color: rgba(102, 126, 234, 0.2);
}

.range-selector {
  display: flex;
  align-items: center;
  gap: 12px;
  width: 180px;
}

.settings-range {
  flex: 1;
  height: 4px;
  -webkit-appearance: none;
  appearance: none;
  background: var(--gradient-light);
  border-radius: 2px;
  outline: none;
}

.settings-range::-webkit-slider-thumb {
  -webkit-appearance: none;
  appearance: none;
  width: 16px;
  height: 16px;
  border-radius: 50%;
  background: var(--gradient-primary);
  cursor: pointer;
  box-shadow: var(--shadow-sm);
}

.settings-range::-moz-range-thumb {
  width: 16px;
  height: 15px;
  border-radius: 50%;
  background: var(--gradient-primary);
  cursor: pointer;
  box-shadow: var(--shadow-sm);
  border: none;
}

#fontSizeValue {
  font-size: 14px;
  color: var(--text-secondary);
  min-width: 40px;
  text-align: right;
}

@media (max-width: 768px) {
  .settings-item {
    flex-direction: column;
    align-items: flex-start;
    gap: 8px;
  }
  
  .settings-input, 
  .tag-selector,
  .range-selector {
    width: 100%;
  }
}

.clear-button {
  background-color: var(--text-tertiary);
  color: white;
  font-size: 13px;
  padding: 4px 10px;
  margin: 4px 2px; /* 添加边距与其他按钮一致 */
}

.clear-button:hover {
  background-color: var(--text-secondary);
}

/* 类别标签和关键词标签样式 */
.category-label {
  font-weight: 600;
  color: var(--text-color);
  margin-right: 6px;
}

.keyword-label {
  font-weight: 600;
  color: var(--text-color);
  margin-right: 6px;
  white-space: nowrap;
  margin-left: 0;
  min-width: 90px; /* 减少宽度从120px到90px，与Category标签保持一致 */
}

.author-label {
  font-weight: 600;
  color: var(--text-color);
  margin-right: 6px;
  white-space: nowrap;
  margin-left: 0;
  min-width: 90px; /* 与Category和Keyword标签保持一致 */
}

.logic-indicator {
  display: inline-flex;
  align-items: center;
  justify-content: center;
  background: var(--gradient-primary);
  color: white;
  border-radius: 12px;
  padding: 3px 8px;
  font-size: 12px;
  font-weight: 600;
  margin-right: 8px;
  box-shadow: 0 1px 3px rgba(0, 0, 0, 0.1);
  letter-spacing: 0.5px;
}

.filter-logic-hint {
  font-size: 11px;
  opacity: 0.85;
  font-weight: 500;
  margin-left: 4px;
  letter-spacing: 0;
  text-transform: none;
}

/* Author 标签容器 */
.author-label-container {
  display: flex;
  align-items: center;
  max-width: 1440px; /* 与main容器的max-width相同 */
  width: 100%;
  padding: 10px 24px 5px 24px; /* 与category和keyword标签容器保持一致 */
  margin: 0 auto; /* 居中显示 */
  position: relative;
}

.author-nav-label {
  font-weight: 600;
  background: var(--gradient-primary);
  -webkit-background-clip: text;
  -webkit-text-fill-color: transparent;
  background-clip: text;
  margin-right: 8px; /* 减少右侧间距 */
  white-space: nowrap;
  min-width: 90px; /* 减少宽度从120px到90px */
  letter-spacing: 0.3px; /* 减少字母间距 */
  font-size: 14px; /* 减小字体大小 */
  text-transform: uppercase;
  opacity: 1; /* 增加不透明度 */
  position: relative;
  z-index: 1;
  padding-left: 3px; /* 减少左侧内边距 */
}

.author-scroll {
  display: flex;
  overflow-x: auto;
  gap: 10px;
  -ms-overflow-style: none;
  scrollbar-width: none;
  width: 100%;
  justify-content: flex-start; /* 改为左对齐 */
  flex-wrap: nowrap; /* 禁止换行 */
  white-space: nowrap; /* 确保内容不会换行 */
  /* 添加鼠标滚轮横向滚动支持 */
  overflow-y: hidden;
}

.author-scroll::-webkit-scrollbar {
  display: none; /* Chrome, Safari, Opera */
}

.author-tag {
  display: inline-flex;
  align-items: center;
  justify-content: center;
  padding: 4px 12px;
  margin-right: 8px;
  background-color: var(--tag-bg);
  color: var(--text-secondary);
  border-radius: 16px;
  font-size: 13px;
  font-weight: 500;
  cursor: pointer;
  transition: all 0.2s ease;
  user-select: none;
}

.author-tag.active {
  background: var(--gradient-primary);
  color: white;
  box-shadow: 0 2px 4px rgba(0, 0, 0, 0.1);
}

.author-tag:hover {
  background-color: var(--tag-hover-bg);
}

.author-tag.active:hover {
  background: var(--gradient-primary-hover);
}

/* 高亮样式 */
.keyword-highlight {
  background-color: rgba(255, 215, 0, 0.15);
  border-radius: 3px;
  padding: 0 2px;
  font-weight: inherit;
  color: inherit;
  position: relative;
  display: inline-block;
  box-shadow: 0 0 0 1px rgba(255, 215, 0, 0.3);
  transition: all 0.2s ease;
}

.keyword-highlight:hover {
  background-color: rgba(255, 215, 0, 0.25);
  box-shadow: 0 0 0 1px rgba(255, 215, 0, 0.4);
}

.author-highlight {
  background-color: rgba(255, 215, 0, 0.12);
  border-radius: 3px;
  padding: 0 2px;
  font-weight: inherit;
  color: inherit;
  position: relative;
  display: inline-block;
  box-shadow: 0 0 0 1px rgba(255, 215, 0, 0.25);
  transition: all 0.2s ease;
}

.author-highlight:hover {
  background-color: rgba(255, 215, 0, 0.2);
  box-shadow: 0 0 0 1px rgba(255, 215, 0, 0.35);
}

.paper-modal-body .highlight-info .keyword-sample {
  background-color: rgba(255, 215, 0, 0.15);
  border: 1px solid rgba(255, 215, 0, 0.3);
}

.paper-modal-body .highlight-info .author-sample {
  background-color: rgba(255, 215, 0, 0.12);
  border: 1px solid rgba(255, 215, 0, 0.25);
}

/* 添加一个高亮动画效果 */
@keyframes highlightPulse {
  0% {
    box-shadow: 0 0 0 1px rgba(102, 126, 234, 0.3);
  }
  50% {
    box-shadow: 0 0 0 2px rgba(102, 126, 234, 0.5);
  }
  100% {
    box-shadow: 0 0 0 1px rgba(102, 126, 234, 0.3);
  }
}

.paper-card:hover .keyword-highlight,
.paper-card:hover .author-highlight {
  animation: highlightPulse 1.5s ease-in-out infinite;
}

/* 在弹窗中也保持高亮的良好显示 */
.paper-modal-body .keyword-highlight,
.paper-modal-body .author-highlight {
  display: inline;
  line-height: inherit;
}

/* 当同时存在关键词和作者高亮时，在模态窗口中显示一个提示 */
.paper-modal-body .highlight-info {
  margin-top: 10px;
  font-size: 12px;
  color: var(--text-tertiary);
  display: flex;
  gap: 10px;
}

.paper-modal-body .highlight-info span {
  display: flex;
  align-items: center;
  gap: 4px;
}

.paper-modal-body .highlight-info .sample {
  width: 12px;
  height: 12px;
  border-radius: 2px;
}

/* 匹配论文卡片的高亮样式 */
.paper-card.matched-paper {
  box-shadow: 0 0 0 2px var(--gold-color), var(--shadow-md);
  background-color: var(--match-highlight);
  position: relative;
  z-index: 2;
  border: 1px solid rgba(255, 215, 0, 0.3);
}

.paper-card.matched-paper:hover {
  box-shadow: 0 0 0 2px var(--gold-color), var(--shadow-lg);
  transform: translateY(-3px);
  border: 1px solid rgba(255, 215, 0, 0.5);
}

/* 移除这个 ::after 星星，只使用 .match-badge */
.paper-card.matched-paper::after {
  display: none;
}

/* 保留原始的关键帧动画，因为其他地方可能会用到 */
@keyframes goldPulse {
  0% {
    box-shadow: 0 0 0 0 rgba(255, 215, 0, 0.7);
  }
  70% {
    box-shadow: 0 0 0 8px rgba(255, 215, 0, 0);
  }
  100% {
    box-shadow: 0 0 0 0 rgba(255, 215, 0, 0);
  }
}

/* 为匹配论文添加列表视图的特殊样式 */
.list-view .paper-card.matched-paper {
  border-left: 4px solid var(--gold-color);
}

/* 优化移动端显示效果 */
@media (max-width: 768px) {
  .paper-card.matched-paper::after {
    top: -4px;
    right: -4px;
    width: 20px;
    height: 20px;
    background-size: 12px 12px;
  }
}

/* 匹配论文在详情页中的样式 */
.matched-paper-details {
  position: relative;
  border-left: 4px solid var(--gold-color);
  padding-left: 16px;
  background-color: var(--match-highlight);
  border-radius: var(--radius-md);
  padding: 20px;
  box-shadow: inset 0 0 0 1px rgba(255, 215, 0, 0.3);
}

.match-indicator {
  position: absolute;
  top: -10px;
  right: 10px;
  background: var(--gold-gradient);
  color: white;
  font-size: 12px;
  font-weight: 600;
  padding: 4px 12px 4px 28px;
  border-radius: 12px;
  box-shadow: 0 2px 4px rgba(212, 175, 55, 0.4);
  z-index: 1;
  letter-spacing: 0.5px;
  animation: fadeIn 0.5s ease-out;
  background-image: url("data:image/svg+xml,%3Csvg xmlns='http://www.w3.org/2000/svg' width='14' height='14' viewBox='0 0 24 24' fill='none' stroke='white' stroke-width='2.5' stroke-linecap='round' stroke-linejoin='round'%3E%3Cpath d='M12 2L15.09 8.26L22 9.27L17 14.14L18.18 21.02L12 17.77L5.82 21.02L7 14.14L2 9.27L8.91 8.26L12 2z'/%3E%3C/svg%3E");
  background-repeat: no-repeat;
  background-position: 8px center;
  background-size: 14px 14px;
}

@keyframes fadeIn {
  from { opacity: 0; transform: translateY(-10px); }
  to { opacity: 1; transform: translateY(0); }
}

@media (max-width: 768px) {
  .matched-paper-details {
    padding: 15px;
  }
  
  .match-indicator {
    font-size: 11px;
    padding: 3px 10px;
    top: -8px;
    right: 8px;
  }
}

/* 匹配标记样式 */
.match-badge {
  position: absolute;
  top: -6px;
  right: -6px;
  width: 24px;
  height: 24px;
  background: var(--gold-gradient);
  border-radius: 50%;
  display: flex;
  align-items: center;
  justify-content: center;
  box-shadow: 0 2px 6px rgba(212, 175, 55, 0.5);
  z-index: 5;
  background-image: url("data:image/svg+xml,%3Csvg xmlns='http://www.w3.org/2000/svg' width='14' height='14' viewBox='0 0 24 24' fill='white' stroke='white' stroke-width='1' stroke-linecap='round' stroke-linejoin='round'%3E%3Cpath d='M12 2L15.09 8.26L22 9.27L17 14.14L18.18 21.02L12 17.77L5.82 21.02L7 14.14L2 9.27L8.91 8.26L12 2z'/%3E%3C/svg%3E");
  background-repeat: no-repeat;
  background-position: center;
  background-size: 14px 14px;
  animation: goldPulse 2s infinite;
  cursor: help;
}

@keyframes starShine {
  0% { 
    transform: scale(1) rotate(0deg); 
    box-shadow: 0 2px 6px rgba(212, 175, 55, 0.5);
  }
  50% { 
    transform: scale(1.1) rotate(5deg); 
    box-shadow: 0 2px 10px rgba(255, 215, 0, 0.7);
  }
  100% { 
    transform: scale(1) rotate(0deg); 
    box-shadow: 0 2px 6px rgba(212, 175, 55, 0.5);
  }
}

.list-view .match-badge {
  position: absolute;
  top: -6px; 
  right: -6px;
  transform: none;
}

@media (max-width: 768px) {
  .match-badge {
    width: 20px;
    height: 20px;
    background-size: 12px 12px;
    top: -4px;
    right: -4px;
  }
}

/* 匹配信息样式 */
.match-info {
  display: flex;
  align-items: flex-start;
  gap: 15px;
  margin: 16px 0;
  padding: 15px;
  background-color: rgba(255, 215, 0, 0.05);
  border-radius: var(--radius-sm);
  border: 1px solid rgba(255, 215, 0, 0.2);
  position: relative;
}

.match-star-icon {
  flex-shrink: 0;
  width: 36px;
  height: 36px;
  background: var(--gold-gradient);
  border-radius: 50%;
  display: flex;
  align-items: center;
  justify-content: center;
  box-shadow: 0 2px 8px rgba(212, 175, 55, 0.4);
  background-image: url("data:image/svg+xml,%3Csvg xmlns='http://www.w3.org/2000/svg' width='20' height='20' viewBox='0 0 24 24' fill='white' stroke='white' stroke-width='1' stroke-linecap='round' stroke-linejoin='round'%3E%3Cpath d='M12 2L15.09 8.26L22 9.27L17 14.14L18.18 21.02L12 17.77L5.82 21.02L7 14.14L2 9.27L8.91 8.26L12 2z'/%3E%3C/svg%3E");
  background-repeat: no-repeat;
  background-position: center;
  background-size: 20px 20px;
  animation: starTwinkle 4s infinite;
}

@keyframes starTwinkle {
  0%, 100% {
    transform: scale(1);
    opacity: 1;
  }
  50% {
    transform: scale(1.15);
    opacity: 0.9;
    box-shadow: 0 2px 12px rgba(255, 215, 0, 0.7);
  }
}

.match-details {
  flex-grow: 1;
}

.match-details h4 {
  margin: 0 0 8px 0;
  color: var(--gold-dark);
  font-size: 16px;
  font-weight: 600;
}

.match-details p {
  margin: 0;
  color: var(--text-secondary);
  font-size: 14px;
  line-height: 1.5;
}

@media (max-width: 768px) {
  .match-info {
    padding: 12px;
    gap: 12px;
  }
  
  .match-star-icon {
    width: 30px;
    height: 30px;
    background-size: 16px 16px;
  }
  
  .match-details h4 {
    font-size: 15px;
  }
  
  .match-details p {
    font-size: 13px;
  }
}

/* 在移动端优化高亮样式 */
@media (max-width: 768px) {
  .keyword-highlight, .author-highlight {
    padding: 0 1px;
    border-radius: 2px;
  }
}

/* Paper index badge for modal titles */
.paper-index-badge {
  font-weight: 600;
  color: white;
  background: var(--gradient-primary);
  width: 32px;
  height: 32px;
  border-radius: 50%;
  display: flex;
  align-items: center;
  justify-content: center;
  font-size: 14px;
  box-shadow: 0 2px 4px rgba(102, 126, 234, 0.2);
  position: absolute;
  top: -12px;
  left: -12px;
  z-index: 5;
}

/* Random paper indicator */
.random-paper-indicator {
  position: fixed;
  top: 20px;
  right: 20px;
  background: var(--accent-color);
  color: white;
  padding: 8px 16px;
  border-radius: 20px;
  font-size: 12px;
  font-weight: 600;
  z-index: 10001;
  display: flex;
  align-items: center;
  gap: 6px;
  animation: fadeInOut 3s ease-in-out;
  box-shadow: var(--shadow-md);
}

.random-paper-indicator::before {
  content: "🎲";
  font-size: 14px;
}

@keyframes fadeInOut {
  0% { 
    opacity: 0; 
    transform: translateY(-10px) scale(0.9);
  }
  20% { 
    opacity: 1; 
    transform: translateY(0) scale(1);
  }
  80% { 
    opacity: 1; 
    transform: translateY(0) scale(1);
  }
  100% { 
    opacity: 0; 
    transform: translateY(-10px) scale(0.9);
  }
}

/* Keyboard hint for random paper */
.keyboard-hint {
  position: fixed;
  bottom: 20px;
  right: 20px;
  background: rgba(0, 0, 0, 0.8);
  color: white;
  padding: 8px 12px;
  border-radius: 8px;
  font-size: 12px;
  font-weight: 500;
  z-index: 1001;
  backdrop-filter: blur(10px);
  -webkit-backdrop-filter: blur(10px);
  opacity: 0.7;
  transition: opacity 0.3s ease;
}

.keyboard-hint:hover {
  opacity: 1;
}

.keyboard-hint .key {
  display: inline-block;
  background: rgba(255, 255, 255, 0.2);
  padding: 2px 6px;
  border-radius: 4px;
  margin: 0 2px;
  font-weight: 600;
}

/* Enhanced modal footer for navigation hints */
.modal-navigation-hint {
  font-size: 11px;
  color: var(--text-tertiary);
  margin-top: 4px;
  display: flex;
  gap: 12px;
}

.modal-navigation-hint .hint-item {
  display: flex;
  align-items: center;
  gap: 4px;
}

.modal-navigation-hint .key-indicator {
  background: rgba(102, 126, 234, 0.1);
  color: var(--primary-color);
  padding: 1px 4px;
  border-radius: 3px;
  font-size: 10px;
  font-weight: 600;
}

@media (max-width: 768px) {
  .random-paper-indicator {
    top: 10px;
    right: 10px;
    padding: 6px 12px;
    font-size: 11px;
  }
  
  .keyboard-hint {
    bottom: 10px;
    right: 10px;
    font-size: 11px;
    padding: 6px 10px;
  }
  
  .modal-navigation-hint {
    flex-direction: column;
    gap: 4px;
  }
}<|MERGE_RESOLUTION|>--- conflicted
+++ resolved
@@ -724,29 +724,6 @@
 
 .paper-modal-footer {
   display: flex;
-<<<<<<< HEAD
-  justify-content: space-between;
-  align-items: center;
-}
-
-.paper-navigation {
-  display: flex;
-  flex-direction: column;
-  align-items: flex-start;
-  gap: 4px;
-}
-
-.navigation-hint {
-  font-size: 12px;
-  color: var(--text-tertiary);
-  font-weight: 500;
-}
-
-.paper-position {
-  font-size: 14px;
-  color: var(--text-secondary);
-  font-weight: 600;
-=======
   justify-content: flex-end;
   gap: 8px;
   padding: 16px;
@@ -813,8 +790,18 @@
 .paper-modal-footer .button.icon-button:hover::after {
   opacity: 1;
   visibility: visible;
->>>>>>> 11a51ea4
-}
+}
+
+.navigation-hint {
+  font-size: 12px;
+  color: var(--text-tertiary);
+  font-weight: 500;
+}
+
+.paper-position {
+  font-size: 14px;
+  color: var(--text-secondary);
+  font-weight: 600;
 
 /* 日期选择器样式 */
 .date-picker-modal {
